--- conflicted
+++ resolved
@@ -612,8 +612,16 @@
   }
   SpielFatalError(absl::StrCat("SampleActionIndex: sum of probs is ", sum));
 }
-
-<<<<<<< HEAD
+  
+int CFRInfoStateValues::GetActionIndex(Action a) {
+  auto it = std::find(legal_actions.begin(), legal_actions.end(), a);
+  if (it != legal_actions.end()) {
+    return std::distance(legal_actions.begin(), it);
+  }
+  SpielFatalError(
+      absl::StrCat("GetActionIndex: the action was not found: ", a));
+}
+
 void SerializeCFRInfoStateValuesTable(
     const CFRInfoStateValuesTable& info_states, std::string* result,
     int double_precision, std::string delimiter) {
@@ -648,15 +656,6 @@
     result->insert({std::string(splits.at(i)),
                     DeserializeCFRInfoStateValues(splits.at(i + 1))});
   }
-=======
-int CFRInfoStateValues::GetActionIndex(Action a) {
-  auto it = std::find(legal_actions.begin(), legal_actions.end(), a);
-  if (it != legal_actions.end()) {
-    return std::distance(legal_actions.begin(), it);
-  }
-  SpielFatalError(
-      absl::StrCat("GetActionIndex: the action was not found: ", a));
->>>>>>> bf36582e
 }
 
 //  Resets negative cumulative regrets to 0.
